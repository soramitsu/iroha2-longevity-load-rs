--- conflicted
+++ resolved
@@ -6,13 +6,8 @@
 # See more keys and their definitions at https://doc.rust-lang.org/cargo/reference/manifest.html
 
 [dependencies]
-<<<<<<< HEAD
 iroha_client = { git = "https://github.com/hyperledger/iroha.git", branch = "iroha2", version = "2.0.0-pre-rc.6" }
 iroha_data_model = { git = "https://github.com/hyperledger/iroha.git", branch = "iroha2", version = "2.0.0-pre-rc.6" }
-=======
-iroha_client = { git = "https://github.com/hyperledger/iroha.git", branch = "iroha2", version = "=2.0.0-pre-rc.5" }
-iroha_data_model = { git = "https://github.com/hyperledger/iroha.git", branch = "iroha2", version = "=2.0.0-pre-rc.5" }
->>>>>>> ea0b2672
 rouille = "3.5.0"
 serde_json = "1.0.73"
 serde = "1.0.132"
